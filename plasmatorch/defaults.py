--- conflicted
+++ resolved
@@ -2,12 +2,8 @@
 import torch.nn as nn
 import torch.nn.functional as nnf
 import torch.fft as tfft
-<<<<<<< HEAD
+import torch.cuda as tc
 from torch.jit import script as ts, fork as tfork, wait as twait, Future as tFuture
-=======
-import torch.cuda as tc
-from torch.jit import script as ts
->>>>>>> 0790288c
 
 from typing import Tuple, List, Dict, Union, Callable
 from .memory import *
