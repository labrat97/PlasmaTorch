from .defaults import *
from .conversions import *

import torch

@torch.jit.script
def pi() -> torch.Tensor:
    return (torch.ones((1)) * 3.141592653589793238462643383279502).detach()

@torch.jit.script
def phi() -> torch.Tensor:
    one = torch.ones((1)).detach()
    square = torch.sqrt(one * 5)

    return (one + square) / 2

@torch.jit.script
def xbias(n:int, bias:int=0):
    composer = torch.triu(torch.ones((n, n)), diagonal=1-bias)
    return composer.transpose(-1,-2).sum(dim=-1)

@torch.jit.script
def latticeParams(dims:int) -> torch.Tensor:
    powers = xbias(n=dims, bias=0)
    return phi() ** (-powers)

@torch.jit.script
def i() -> torch.Tensor:
    return torch.view_as_complex(torch.stack(
        (torch.zeros(1), torch.ones(1)), \
        dim=-1)).detach()

@torch.jit.script
def imagnitude(x:torch.Tensor) -> torch.Tensor:
    if not x.is_complex():
        return x

    # Main conversion
    return torch.sqrt(x.real.pow(2) + x.imag.pow(2))

@torch.jit.script
def ipolarization(x:torch.Tensor) -> torch.Tensor:
    # Main conversion
    return torch.angle(x)

@torch.jit.script
def isoftmax(x:torch.Tensor, dim:int) -> torch.Tensor:
    # Normal softmax
    if not x.is_complex(): 
        return torch.softmax(x, dim=dim)

    # Imaginary softmax
    angle:torch.Tensor = ipolarization(x)
    magnitude:torch.Tensor = imagnitude(x)
    softMagnitude:torch.Tensor = torch.softmax(magnitude, dim=dim)
    
    # Convert back to imaginary
    newReal:torch.Tensor = softMagnitude * torch.cos(angle)
    newImag:torch.Tensor = softMagnitude * torch.sin(angle)
    
    # Return in proper datatype
    return torch.view_as_complex(torch.stack((newReal, newImag), dim=-1))

@torch.jit.script
<<<<<<< HEAD
=======
def primishvals(n:int, base:torch.Tensor=torch.zeros(0, dtype=torch.int64), gaussApprox:bool=False) -> torch.Tensor:
    # Not in the 6x -+ 1 domain, or starting domain
    if base.size()[-1] < 3:
        base = torch.ones(3, dtype=base.dtype)
        base[1] += base[0]
        base[2] += base[1]
    if n <= base.size()[-1]:
        return base[:n]
    
    # Construct the output values
    result:torch.Tensor = torch.zeros((n), dtype=torch.int64).detach()
    result[:base.size()[-1]] = base
    
    # Compute every needed 6x -+ 1 value
    itr:int = base.size()[-1]
    pitr:int = int((itr - 3) / 2) + 1
    while itr < n:
        if itr & 0x1 != 0:
            if gaussApprox:
                result[itr] = (4 * pitr) + 1
            else:
                result[itr] = (6 * pitr) - 1
        else:
            result[itr] = result[itr - 1] + 2
        itr += 1
        pitr  = int((itr - 3) / 2) + 1

    return result

@torch.jit.script
def realprimishdist(x:torch.Tensor, relative:bool=True, gaussApprox:bool=False) -> torch.Tensor:
    assert not torch.is_complex(x)

    # Collect inverse values
    if gaussApprox:
        iprimeGuessTop:torch.Tensor = ((x - 3.) / 4.).type(torch.int64)
        iprimeGuessBot:torch.Tensor = ((x + 3.) / 4.).type(torch.int64)
    else:
        iprimeGuessTop:torch.Tensor = ((x - 1.) / 6.).type(torch.int64)
        iprimeGuessBot:torch.Tensor = ((x + 1.) / 6.).type(torch.int64)
    iprimeGuessTop = torch.stack((iprimeGuessTop, iprimeGuessTop+1), dim=-1)
    iprimeGuessBot = torch.stack((iprimeGuessBot, iprimeGuessBot+1), dim=-1)

    # Compute nearest values
    if gaussApprox:
        primishTop:torch.Tensor = (iprimeGuessTop * 4) + 3
        primishBot:torch.Tensor = (iprimeGuessBot * 4) - 3
    else:
        primishTop:torch.Tensor = (iprimeGuessTop * 6) + 1
        primishBot:torch.Tensor = (iprimeGuessBot * 6) - 1

    # Collect the primes into one tensor, add the special primes to the tensor, sort
    primish:torch.Tensor = torch.cat((primishTop, primishBot), dim=-1)
    specialPrimes:torch.Tensor = torch.ones_like(primish)[...,:4] * torch.tensor([-1, 1, 2, 3])
    primish = torch.cat((primish, specialPrimes), dim=-1)
    primish = primish.sort(dim=-1, descending=False).values

    # Find the closest prime approximates
    xish:torch.Tensor = torch.ones_like(primish) * x.unsqueeze(-1)
    lowidx:torch.Tensor = (xish >= primish).type(dtype=x.dtype)
    highidx:torch.Tensor = (xish < primish).type(dtype=x.dtype)
    low:torch.Tensor = ((primish * lowidx) + ((1 - lowidx) * primish[...,0].unsqueeze(-1))).max(dim=-1).values
    high:torch.Tensor = ((primish * highidx) + ((1 - highidx) * primish[...,-1].unsqueeze(-1))).min(dim=-1).values
    
    # Calculate approach distance to nearest primes
    lowDist:torch.Tensor = x - low
    highDist:torch.Tensor = high - x
    highLower:torch.Tensor = highDist < lowDist

    # Turn into one tensor
    result:torch.Tensor = (highLower.type(torch.int64) * highDist) + ((1 - highLower.type(torch.int64)) * lowDist)
    # Can ignore gaussApprox due to the normalized range being equal to one
    if relative and not gaussApprox:
        # Only ever traversing half of the maximum space
        totalDistance:torch.Tensor = (high - low) / 2
        result.div_(totalDistance) 
    
    return result

@torch.jit.script
def gaussianprimishdist(x:torch.Tensor, relative:bool=True) -> torch.Tensor:
    # Force complex type
    if not torch.is_complex(x):
        x = toComplex(x)

    # Extract values to compute against
    real = x.real
    imag = x.imag
    gauss = (x.real * x.real) + (x.imag * x.imag)

    # Simple first distance calculation for the magnitude
    gaussdist = torch.sqrt(realprimishdist(gauss, relative=relative, gaussApprox=False))

    # Calculate the other distances
    rdgauss = realprimishdist(real, gaussApprox=True)
    idgauss = realprimishdist(imag, gaussApprox=True)
    # 4k +- 3 leaves only a space of 2 between normal values
    # To normalize, divide by the size of the space (which is 2)
    rdgaussi = imag.abs() / 2
    idgaussi = real.abs() / 2
    # Raw distance function
    rdcomposite = torch.sqrt((rdgauss * rdgauss) + (rdgaussi * rdgaussi))
    idcomposite = torch.sqrt((idgauss * idgauss) + (idgaussi * idgaussi))

    # Take the minimum distance
    magnitudePerc = rdcomposite.min(other=idcomposite)
    return magnitudePerc.min(other=gaussdist)
    
@torch.jit.script
def iprimishdist(x:torch.Tensor, relative:bool=True) -> torch.Tensor:
    if not torch.is_complex(x):
        return realprimishdist(x, relative=relative)
    return gaussianprimishdist(x, relative=relative)

@torch.jit.script
>>>>>>> 47a9cbb4
def isigmoid(x:torch.Tensor) -> torch.Tensor:
    # Normal sigmoid
    if not x.is_complex():
        return torch.sigmoid(x)
    
    # Imaginary sigmoid
    angle:torch.Tensor = ipolarization(x)
    magnitude:torch.Tensor = imagnitude(x)
    sigmag:torch.Tensor = nnf.sigmoid(magnitude)

    # Convert back to imaginary
    newReal:torch.Tensor = sigmag * torch.cos(angle)
    newImag:torch.Tensor = sigmag * torch.sin(angle)

    # Return in proper datatype
    return torch.view_as_complex(torch.stack((newReal, newImag), dim=-1))

@torch.jit.script
def icos(x:torch.Tensor) -> torch.Tensor:
    # Normal cos
    if not x.is_complex():
        return torch.cos(x)

    # Main conversion
    I = i()
    return torch.exp(I * x.real) + torch.exp(I * x.imag) - 1

@torch.jit.script
def isin(x:torch.Tensor) -> torch.Tensor:
    # Normal sin
    if not x.is_complex():
        return torch.sin(x)

    # Main conversion
    return i() * icos(x)<|MERGE_RESOLUTION|>--- conflicted
+++ resolved
@@ -62,8 +62,6 @@
     return torch.view_as_complex(torch.stack((newReal, newImag), dim=-1))
 
 @torch.jit.script
-<<<<<<< HEAD
-=======
 def primishvals(n:int, base:torch.Tensor=torch.zeros(0, dtype=torch.int64), gaussApprox:bool=False) -> torch.Tensor:
     # Not in the 6x -+ 1 domain, or starting domain
     if base.size()[-1] < 3:
@@ -179,7 +177,6 @@
     return gaussianprimishdist(x, relative=relative)
 
 @torch.jit.script
->>>>>>> 47a9cbb4
 def isigmoid(x:torch.Tensor) -> torch.Tensor:
     # Normal sigmoid
     if not x.is_complex():
